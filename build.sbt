--- conflicted
+++ resolved
@@ -21,11 +21,7 @@
 val http4sV = "0.23.27"
 val munitV = "1.0.0-RC1"
 val munitCatsEffectV = "2.0.0-M5"
-<<<<<<< HEAD
-val openTelemetryV = "1.36.0"
-=======
 val openTelemetryV = "1.37.0"
->>>>>>> 451fdb4b
 val otel4sV = "0.7.0"
 val slf4jV = "1.7.36"
 
